--- conflicted
+++ resolved
@@ -57,17 +57,12 @@
     int time64_flags; // flags -- see chart below
     int time64_imm; // set immediate (0=latch on next pps, 1=latch immediate, default=0)
     int time64_tps; // ticks per second rollover count
-<<<<<<< HEAD
     int time64_mimo_sync;
     int status;
-    int time64_secs_rb;
-    int time64_ticks_rb;
-=======
     int time64_secs_rb_imm;
     int time64_ticks_rb_imm;
     int time64_secs_rb_pps;
     int time64_ticks_rb_pps;
->>>>>>> 7b0b2924
     int compat_num_rb;
     int dsp_tx_freq;
     int dsp_tx_scale_iq;
